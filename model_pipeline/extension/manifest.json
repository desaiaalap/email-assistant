{
  "manifest_version": 3,
  "name": "MailMate",
  "version": "1.0",
  "description": "Fetch and display Gmail thread details with ease",
  "permissions": [
    "activeTab",
    "storage",
<<<<<<< HEAD
    "identity"
=======
    "identity",
    "scripting",
    "tabs"
>>>>>>> 5afb4a54
  ],
  "content_scripts": [
    {
      "matches": [
        "https://mail.google.com/*"
      ],
      "js": [
        "content.js"
      ]
    }
  ],
  "background": {
    "service_worker": "background.js"
  },
  "action": {
    "default_popup": "popup.html",
    "default_icon": {
      "16": "icon.png",
      "48": "icon.png",
      "128": "icon.png"
    }
  },
  "host_permissions": [
<<<<<<< HEAD
    "https://email-assistant-673808915782.us-central1.run.app/*"
  ],
  "oauth2": {
    "client_id": "673808915782-pau7arcr0antlamnls130bb419kf66vc.apps.googleusercontent.com",
    "scopes": [
      "https://www.googleapis.com/auth/gmail.readonly"
=======
    "http://localhost:8000/*",
    "https://accounts.google.com/*",
    "https://gmail.googleapis.com/*"
  ],
  "oauth2": {
    "client_id": "673808915782-hgbcr3o8tjjct8pvgej9uq4599pc4k0g.apps.googleusercontent.com",
    "scopes": [
      "https://www.googleapis.com/auth/gmail.readonly",
      "https://www.googleapis.com/auth/userinfo.email"
>>>>>>> 5afb4a54
    ]
  }
}<|MERGE_RESOLUTION|>--- conflicted
+++ resolved
@@ -6,13 +6,9 @@
   "permissions": [
     "activeTab",
     "storage",
-<<<<<<< HEAD
-    "identity"
-=======
     "identity",
     "scripting",
     "tabs"
->>>>>>> 5afb4a54
   ],
   "content_scripts": [
     {
@@ -36,14 +32,6 @@
     }
   },
   "host_permissions": [
-<<<<<<< HEAD
-    "https://email-assistant-673808915782.us-central1.run.app/*"
-  ],
-  "oauth2": {
-    "client_id": "673808915782-pau7arcr0antlamnls130bb419kf66vc.apps.googleusercontent.com",
-    "scopes": [
-      "https://www.googleapis.com/auth/gmail.readonly"
-=======
     "http://localhost:8000/*",
     "https://accounts.google.com/*",
     "https://gmail.googleapis.com/*"
@@ -53,7 +41,6 @@
     "scopes": [
       "https://www.googleapis.com/auth/gmail.readonly",
       "https://www.googleapis.com/auth/userinfo.email"
->>>>>>> 5afb4a54
     ]
   }
 }